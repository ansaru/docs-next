--- conflicted
+++ resolved
@@ -14,11 +14,7 @@
     "@docsearch/css": "^1.0.0-alpha.27",
     "@docsearch/js": "^1.0.0-alpha.27",
     "algoliasearch": "^4.4.0",
-<<<<<<< HEAD
-    "axios": "^0.21.1",
     "date-fns": "2.21.3",
-=======
->>>>>>> 5f15d399
     "intersection-observer": "^0.11.0",
     "showdown": "^1.9.1"
   }
