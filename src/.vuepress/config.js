const sidebar = {
  cookbook: [{
    title: 'Cookbook',
    collapsable: false,
    children: ['/cookbook/', '/cookbook/editable-svg-icons']
  }],
  guide: [{
      title: 'Essentials',
      collapsable: false,
      children: [
        '/guide/installation',
        '/guide/introduction',
        '/guide/instance',
        '/guide/template-syntax',
        '/guide/computed',
        '/guide/class-and-style',
        '/guide/conditional',
        '/guide/list',
        '/guide/events',
        '/guide/forms',
        '/guide/component-basics'
      ]
    },
    {
      title: 'Components In-Depth',
      collapsable: false,
      children: [
        '/guide/component-registration',
        '/guide/component-props',
        '/guide/component-attrs',
        '/guide/component-custom-events',
        '/guide/component-slots',
        '/guide/component-provide-inject',
        '/guide/component-dynamic-async',
        '/guide/component-template-refs',
        '/guide/component-edge-cases'
      ]
    },
    {
      title: 'Transitions & Animation',
      collapsable: false,
      children: [
        '/guide/transitions-overview',
        '/guide/transitions-enterleave',
        '/guide/transitions-list',
        '/guide/transitions-state'
      ]
    },
    {
      title: 'Reusability & Composition',
      collapsable: false,
      children: [
        '/guide/mixins',
        '/guide/custom-directive',
        '/guide/teleport',
        '/guide/render-function',
        '/guide/plugins'
      ]
    },
    {
      title: 'Advanced Guides',
      collapsable: false,
      children: [{
          title: 'Reactivity',
          children: [
            '/guide/reactivity',
            '/guide/reactivity-fundamentals',
            '/guide/reactivity-computed-watchers'
          ]
        },
        {
          title: 'Composition API',
          children: [
            '/guide/composition-api-introduction',
            '/guide/composition-api-setup',
            '/guide/composition-api-lifecycle-hooks',
            '/guide/composition-api-provide-inject',
            '/guide/composition-api-template-refs'
          ]
        },
        '/guide/optimizations',
        '/guide/change-detection'
      ]
    },
    {
      title: 'Tooling',
      collapsable: false,
      children: [
        '/guide/single-file-component',
        '/guide/testing',
        '/guide/typescript-support'
      ]
    },
    {
      title: 'Scaling Up',
      collapsable: false,
      children: ['/guide/routing', '/guide/state-management', '/guide/ssr']
    },
    {
      title: 'Accessibility',
      collapsable: false,
      children: [
        '/guide/a11y-basics',
        '/guide/a11y-semantics',
        '/guide/a11y-standards',
        '/guide/a11y-resources'
      ]
    },
    {
      title: 'Migration Guide',
      collapsable: true,
      children: [
        '/guide/migration/introduction',
        '/guide/migration/array-refs',
        '/guide/migration/async-components',
        '/guide/migration/attribute-coercion',
        '/guide/migration/custom-directives',
        '/guide/migration/custom-elements-interop',
        '/guide/migration/data-option',
        '/guide/migration/events-api',
        '/guide/migration/filters',
        '/guide/migration/fragments',
        '/guide/migration/functional-components',
        '/guide/migration/global-api',
        '/guide/migration/global-api-treeshaking',
        '/guide/migration/inline-template-attribute',
        '/guide/migration/key-attribute',
        '/guide/migration/keycode-modifiers',
        '/guide/migration/props-default-this',
        '/guide/migration/render-function-api',
        '/guide/migration/slots-unification',
        '/guide/migration/transition',
        '/guide/migration/v-model',
        '/guide/migration/v-if-v-for',
        '/guide/migration/v-bind'
      ]
    },
    {
      title: 'Contribute to the Docs',
      collapsable: true,
      children: [
        '/guide/contributing/writing-guide',
        '/guide/contributing/doc-style-guide',
        '/guide/contributing/translations'
      ]
    }
  ],
  api: [
    '/api/application-config',
    '/api/application-api',
    '/api/global-api',
    {
      title: 'Options',
      collapsable: false,
      children: [
        '/api/options-data',
        '/api/options-dom',
        '/api/options-lifecycle-hooks',
        '/api/options-assets',
        '/api/options-composition',
        '/api/options-misc'
      ]
    },
    '/api/instance-properties',
    '/api/instance-methods',
    '/api/directives',
    '/api/special-attributes',
    '/api/built-in-components.md',
    {
      title: 'Reactivity API',
      collapsable: false,
      children: [
        '/api/basic-reactivity',
        '/api/refs-api',
        '/api/computed-watch-api'
      ]
    },
    '/api/composition-api'
  ],
  examples: [{
    title: 'Examples',
    collapsable: false,
    children: [
      '/examples/markdown',
      '/examples/commits',
      '/examples/grid-component',
      '/examples/tree-view',
      '/examples/svg',
      '/examples/modal',
      '/examples/elastic-header',
      '/examples/select2',
      '/examples/todomvc'
    ]
  }]
}

const sidebarRU = {
  cookbook: [{
    title: 'Книга рецептов',
    collapsable: false,
    children: ['/ru/cookbook/', '/ru/cookbook/editable-svg-icons']
  }],
  guide: [{
      title: 'Основы',
      collapsable: false,
      children: [
        '/ru/guide/installation',
        '/ru/guide/introduction',
        '/ru/guide/instance',
        '/ru/guide/template-syntax',
        '/ru/guide/computed',
        '/ru/guide/class-and-style',
        '/ru/guide/conditional',
        '/ru/guide/list',
        '/ru/guide/events',
        '/ru/guide/forms',
        '/ru/guide/component-basics'
      ]
    },
    {
      title: 'Продвинутые компоненты',
      collapsable: false,
      children: [
        '/ru/guide/component-registration',
        '/ru/guide/component-props',
        '/ru/guide/component-attrs',
        '/guide/component-custom-events',
        '/ru/guide/component-slots',
        '/ru/guide/component-provide-inject',
        '/ru/guide/component-dynamic-async',
        '/ru/guide/component-template-refs',
        '/ru/guide/component-edge-cases'
      ]
    },
    {
      title: 'Переходы и анимации',
      collapsable: false,
      children: [
        '/ru/guide/transitions-overview',
        '/ru/guide/transitions-enterleave',
        '/ru/guide/transitions-list',
        '/ru/guide/transitions-state'
      ]
    },
    {
      title: 'Переиспользование и композиция',
      collapsable: false,
      children: [
        '/ru/guide/mixins',
        '/ru/guide/custom-directive',
        '/ru/guide/teleport',
        '/ru/guide/render-function',
        '/ru/guide/plugins'
      ]
    },
    {
      title: 'Продвинутые руководства',
      collapsable: false,
      children: [{
          title: 'Reactivity',
          children: [
            '/ru/guide/reactivity',
            '/ru/guide/reactivity-fundamentals',
            '/ru/guide/reactivity-computed-watchers'
          ]
        },
        {
          title: 'Composition API',
          children: [
            '/ru/guide/composition-api-introduction',
            '/ru/guide/composition-api-setup',
            '/ru/guide/composition-api-lifecycle-hooks',
            '/ru/guide/composition-api-provide-inject',
            '/ru/guide/composition-api-template-refs'
          ]
        },
        '/ru/guide/optimizations',
        '/ru/guide/change-detection'
      ]
    },
    {
      title: 'Инструментарий',
      collapsable: false,
      children: [
        '/ru/guide/single-file-component',
        '/ru/guide/testing',
        '/ru/guide/typescript-support'
      ]
    },
    {
      title: 'Масштабирование',
      collapsable: false,
      children: ['/ru/guide/routing', '/ru/guide/state-management', '/ru/guide/ssr']
    },
    {
      title: 'Accessibility',
      collapsable: false,
      children: [
        '/ru/guide/a11y-basics',
        '/ru/guide/a11y-semantics',
        '/ru/guide/a11y-standards',
        '/ru/guide/a11y-resources'
      ]
    },
    {
      title: 'Миграция с Vue 2',
      collapsable: true,
      children: [
        '/ru/guide/migration/introduction',
        '/ru/guide/migration/async-components',
        '/ru/guide/migration/attribute-coercion',
        '/ru/guide/migration/custom-directives',
        '/ru/guide/migration/custom-elements-interop',
        '/ru/guide/migration/data-option',
        '/ru/guide/migration/events-api',
        '/ru/guide/migration/filters',
        '/ru/guide/migration/fragments',
        '/ru/guide/migration/functional-components',
        '/ru/guide/migration/global-api',
        '/ru/guide/migration/global-api-treeshaking',
        '/ru/guide/migration/inline-template-attribute',
        '/ru/guide/migration/key-attribute',
        '/ru/guide/migration/keycode-modifiers',
        '/ru/guide/migration/render-function-api',
        '/ru/guide/migration/slots-unification',
        '/ru/guide/migration/transition',
        '/ru/guide/migration/v-model'
      ]
    },
    {
      title: 'Внести вклад в документацию',
      collapsable: true,
      children: [
        '/ru/guide/contributing/doc-style-guide',
        '/ru/guide/contributing/translations'
      ]
    }
  ],
  api: [
    '/ru/api/application-config',
    '/ru/api/application-api',
    '/ru/api/global-api',
    {
      title: 'Опции',
      collapsable: false,
      children: [
        '/ru/api/options-data',
        '/ru/api/options-dom',
        '/ru/api/options-lifecycle-hooks',
        '/ru/api/options-assets',
        '/ru/api/options-composition',
        '/ru/api/options-misc'
      ]
    },
    '/ru/api/instance-properties',
    '/ru/api/instance-methods',
    '/ru/api/directives',
    '/ru/api/special-attributes',
    '/ru/api/built-in-components.md',
    {
      title: 'Reactivity API',
      collapsable: false,
      children: [
        '/ru/api/basic-reactivity',
        '/ru/api/refs-api',
        '/ru/api/computed-watch-api'
      ]
    },
    '/ru/api/composition-api'
  ],
  examples: [{
    title: 'Примеры',
    collapsable: false,
    children: [
      '/ru/examples/markdown',
      '/ru/examples/commits',
      '/ru/examples/grid-component',
      '/ru/examples/tree-view',
      '/ru/examples/svg',
      '/ru/examples/modal',
      '/ru/examples/elastic-header',
      '/ru/examples/select2',
      '/ru/examples/todomvc'
    ]
  }]
}

module.exports = {
  locales: {
    '/': {
      lang: 'en-US',
      title: 'Vue.js',
      description: 'Vue.js - The Progressive JavaScript Framework',
    },
    '/ru/': {
      lang: 'ru',
      title: 'Vue.js',
      description: 'Vue.js - Прогрессивный JavaScript-фреймворк'
    },
  },
  head: [
    [
      'link',
      {
        href: 'https://fonts.googleapis.com/css?family=Inter:300,400,500,600|Open+Sans:400,600;display=swap',
        rel: 'stylesheet'
      }
    ],
    [
      'link',
      {
        href: 'https://stackpath.bootstrapcdn.com/font-awesome/4.7.0/css/font-awesome.min.css',
        rel: 'stylesheet'
      }
    ],
    ['link', {
      rel: 'icon',
      href: '/logo.png'
    }],
    [
      'script',
      {
        src: 'https://player.vimeo.com/api/player.js'
      }
    ],
    [
      'script',
      {
        src: 'https://extend.vimeocdn.com/ga/72160148.js',
        defer: 'defer'
      }
    ]
  ],
  themeConfig: {
    logo: '/logo.png',
<<<<<<< HEAD
=======
    nav: [{
        text: 'Docs',
        ariaLabel: 'Documentation Menu',
        items: [{
            text: 'Guide',
            link: '/guide/introduction'
          },
          {
            text: 'Migration Guide',
            link: '/guide/migration/introduction'
          },
          {
            text: 'Style Guide',
            link: '/style-guide/'
          },
          {
            text: 'Cookbook',
            link: '/cookbook/'
          },
          {
            text: 'Examples',
            link: '/examples/markdown'
          }
        ]
      },
      {
        text: 'API Reference',
        link: '/api/application-config'
      },
      {
        text: 'Ecosystem',
        items: [{
            text: 'Community',
            ariaLabel: 'Community Menu',
            items: [{
                text: 'Team',
                link: '/community/team/'
              },
              {
                text: 'Partners',
                link: '/community/partners'
              },
              {
                text: 'Join',
                link: '/community/join/'
              },
              {
                text: 'Themes',
                link: '/community/themes/'
              }
            ]
          },
          {
            text: 'Official Projects',
            items: [{
                text: 'Vue Router',
                link: 'https://next.router.vuejs.org/'
              },
              {
                text: 'Vuex',
                link: 'https://vuex.vuejs.org/'
              },
              {
                text: 'Vue CLI',
                link: 'https://cli.vuejs.org/'
              },
              {
                text: 'Vue Test Utils',
                link: 'https://vuejs.github.io/vue-test-utils-next-docs/guide/introduction.html'
              },
              {
                text: 'Devtools',
                link: 'https://github.com/vuejs/vue-devtools'
              },
              {
                text: 'Weekly news',
                link: 'https://news.vuejs.org/'
              }
            ]
          }
        ]
      },
      {
        text: 'Support Vue',
        link: '/support-vuejs/',
        items: [{
            text: 'One-time Donations',
            link: '/support-vuejs/#one-time-donations'
          },
          {
            text: 'Recurring Pledges',
            link: '/support-vuejs/#recurring-pledges'
          },
          {
            text: 'T-Shirt Shop',
            link: 'https://vue.threadless.com/'
          }
        ]
      }
    ],
>>>>>>> 1a80da01
    repo: 'vuejs/docs-next',
    editLinks: false,
    docsDir: 'src',
    sidebarDepth: 2,
    smoothScroll: false,
    algolia: {
      indexName: 'vuejs-v3',
      apiKey: 'bc6e8acb44ed4179c30d0a45d6140d3f'
    },
    locales: {
      '/': {
        label: 'English',
        selectText: 'Languages',
        editLinkText: 'Edit this on GitHub!',
        lastUpdated: 'Last updated',
        nav: [{
          text: 'Docs',
          ariaLabel: 'Documentation Menu',
          items: [{
              text: 'Guide',
              link: '/guide/introduction'
            },
            {
              text: 'Style Guide',
              link: '/style-guide/'
            },
            {
              text: 'Cookbook',
              link: '/cookbook/'
            },
            {
              text: 'Examples',
              link: '/examples/markdown'
            }
          ]
        },
        {
          text: 'API Reference',
          link: '/api/application-config'
        },
        {
          text: 'Ecosystem',
          items: [{
              text: 'Community',
              ariaLabel: 'Community Menu',
              items: [{
                  text: 'Team',
                  link: '/community/team/'
                },
                {
                  text: 'Partners',
                  link: '/community/partners'
                },
                {
                  text: 'Join',
                  link: '/community/join/'
                },
                {
                  text: 'Themes',
                  link: '/community/themes/'
                }
              ]
            },
            {
              text: 'Official Projects',
              items: [{
                  text: 'Vue Router',
                  link: 'https://router.vuejs.org/'
                },
                {
                  text: 'Vuex',
                  link: 'https://vuex.vuejs.org/'
                },
                {
                  text: 'Vue CLI',
                  link: 'https://cli.vuejs.org/'
                },
                {
                  text: 'Vue Test Utils',
                  link: 'https://vue-test-utils.vuejs.org/'
                },
                {
                  text: 'Devtools',
                  link: 'https://github.com/vuejs/vue-devtools'
                },
                {
                  text: 'Weekly news',
                  link: 'https://news.vuejs.org/'
                }
              ]
            }
          ]
        },
        {
          text: 'Support Vue',
          link: '/support-vuejs/',
          items: [{
              text: 'One-time Donations',
              link: '/support-vuejs/#one-time-donations'
            },
            {
              text: 'Recurring Pledges',
              link: '/support-vuejs/#recurring-pledges'
            },
            {
              text: 'T-Shirt Shop',
              link: 'https://vue.threadless.com/'
            }
          ]
        }
        ],
        sidebar: {
          collapsable: false,
          '/guide/': sidebar.guide,
          '/community/': sidebar.guide,
          '/cookbook/': sidebar.cookbook,
          '/api/': sidebar.api,
          '/examples/': sidebar.examples
        },
      },
      '/ru/': {
        label: 'Русский',
        selectText: 'Переводы',
        editLinkText: 'Изменить эту страницу на GitHub',
        lastUpdated: 'Последнее обновление',
        nav: [{
          text: 'Документация',
          ariaLabel: 'Меню документации',
          items: [{
              text: 'Руководство',
              link: '/ru/guide/introduction'
            },
            {
              text: 'Рекомендации',
              link: '/ru/style-guide/'
            },
            {
              text: 'Книга рецептов',
              link: '/ru/cookbook/'
            },
            {
              text: 'Примеры',
              link: '/ru/examples/markdown'
            }
          ]
        },
        {
          text: 'Справочник API',
          link: '/ru/api/application-config'
        },
        {
          text: 'Экосистема',
          items: [{
              text: 'Сообщество',
              ariaLabel: 'Меню сообщества',
              items: [{
                  text: 'Команда',
                  link: '/ru/community/team/'
                },
                {
                  text: 'Партнёры',
                  link: '/ru/community/partners'
                },
                {
                  text: 'Join',
                  link: '/ru/community/join/'
                },
                {
                  text: 'Темы',
                  link: '/ru/community/themes/'
                }
              ]
            },
            {
              text: 'Официальные проекты',
              items: [{
                  text: 'Vue Router',
                  link: 'https://router.vuejs.org/'
                },
                {
                  text: 'Vuex',
                  link: 'https://vuex.vuejs.org/'
                },
                {
                  text: 'Vue CLI',
                  link: 'https://cli.vuejs.org/'
                },
                {
                  text: 'Vue Test Utils',
                  link: 'https://vue-test-utils.vuejs.org/'
                },
                {
                  text: 'Devtools',
                  link: 'https://github.com/vuejs/vue-devtools'
                },
                {
                  text: 'Weekly news',
                  link: 'https://news.vuejs.org/'
                }
              ]
            }
          ]
        },
        {
          text: 'Поддержать Vue',
          link: '/ru/support-vuejs/',
          items: [{
              text: 'Единоразовые пожертвования',
              link: '/support-vuejs/#one-time-donations'
            },
            {
              text: 'Повторяющиеся взносы',
              link: '/support-vuejs/#recurring-pledges'
            },
            {
              text: 'Магазин футболок',
              link: 'https://vue.threadless.com/'
            }
          ]
        }
        ],
        sidebar: {
          collapsable: false,
          '/ru/guide/': sidebarRU.guide,
          '/ru/community/': sidebarRU.guide,
          '/ru/cookbook/': sidebarRU.cookbook,
          '/ru/api/': sidebarRU.api,
          '/ru/examples/': sidebarRU.examples
        },
      },
    }
  },
  plugins: [
    [
      '@vuepress/pwa',
      {
        serviceWorker: true,
        updatePopup: {
          '/': {
            message: 'New content is available.',
            buttonText: 'Refresh'
          }
        }
      }
    ],
    [
      'vuepress-plugin-container',
      {
        type: 'info',
        before: info =>
          `<div class="custom-block info"><p class="custom-block-title">${info}</p>`,
        after: '</div>'
      }
    ]
  ],
  markdown: {
    lineNumbers: true,
    /** @param {import('markdown-it')} md */
    extendMarkdown: md => {
      md.options.highlight = require('./markdown/highlight')(
        md.options.highlight
      )
    }
  }
}<|MERGE_RESOLUTION|>--- conflicted
+++ resolved
@@ -433,109 +433,6 @@
   ],
   themeConfig: {
     logo: '/logo.png',
-<<<<<<< HEAD
-=======
-    nav: [{
-        text: 'Docs',
-        ariaLabel: 'Documentation Menu',
-        items: [{
-            text: 'Guide',
-            link: '/guide/introduction'
-          },
-          {
-            text: 'Migration Guide',
-            link: '/guide/migration/introduction'
-          },
-          {
-            text: 'Style Guide',
-            link: '/style-guide/'
-          },
-          {
-            text: 'Cookbook',
-            link: '/cookbook/'
-          },
-          {
-            text: 'Examples',
-            link: '/examples/markdown'
-          }
-        ]
-      },
-      {
-        text: 'API Reference',
-        link: '/api/application-config'
-      },
-      {
-        text: 'Ecosystem',
-        items: [{
-            text: 'Community',
-            ariaLabel: 'Community Menu',
-            items: [{
-                text: 'Team',
-                link: '/community/team/'
-              },
-              {
-                text: 'Partners',
-                link: '/community/partners'
-              },
-              {
-                text: 'Join',
-                link: '/community/join/'
-              },
-              {
-                text: 'Themes',
-                link: '/community/themes/'
-              }
-            ]
-          },
-          {
-            text: 'Official Projects',
-            items: [{
-                text: 'Vue Router',
-                link: 'https://next.router.vuejs.org/'
-              },
-              {
-                text: 'Vuex',
-                link: 'https://vuex.vuejs.org/'
-              },
-              {
-                text: 'Vue CLI',
-                link: 'https://cli.vuejs.org/'
-              },
-              {
-                text: 'Vue Test Utils',
-                link: 'https://vuejs.github.io/vue-test-utils-next-docs/guide/introduction.html'
-              },
-              {
-                text: 'Devtools',
-                link: 'https://github.com/vuejs/vue-devtools'
-              },
-              {
-                text: 'Weekly news',
-                link: 'https://news.vuejs.org/'
-              }
-            ]
-          }
-        ]
-      },
-      {
-        text: 'Support Vue',
-        link: '/support-vuejs/',
-        items: [{
-            text: 'One-time Donations',
-            link: '/support-vuejs/#one-time-donations'
-          },
-          {
-            text: 'Recurring Pledges',
-            link: '/support-vuejs/#recurring-pledges'
-          },
-          {
-            text: 'T-Shirt Shop',
-            link: 'https://vue.threadless.com/'
-          }
-        ]
-      }
-    ],
->>>>>>> 1a80da01
     repo: 'vuejs/docs-next',
     editLinks: false,
     docsDir: 'src',
@@ -557,6 +454,10 @@
           items: [{
               text: 'Guide',
               link: '/guide/introduction'
+            },
+            {
+              text: 'Migration Guide',
+              link: '/guide/migration/introduction'
             },
             {
               text: 'Style Guide',
