--- conflicted
+++ resolved
@@ -434,6 +434,10 @@
       ]
     }
   ],
+  ssr: [
+    ['/ru/guide/ssr/introduction', 'Введение'],
+    '/ru/guide/ssr/getting-started'
+  ],
   contributing: [
     {
       title: 'Внести вклад в документацию',
@@ -692,14 +696,8 @@
                 link: '/ru/style-guide/'
               },
               {
-<<<<<<< HEAD
                 text: 'Книга рецептов',
                 link: '/ru/cookbook/'
-=======
-                text: 'Vue Test Utils',
-                link:
-                  'https://next.vue-test-utils.vuejs.org/v2/guide/introduction.html'
->>>>>>> 5092c4f1
               },
               {
                 text: 'Примеры',
@@ -803,12 +801,12 @@
               }
             ]
           }
-<<<<<<< HEAD
         ],
         sidebar: {
           collapsable: false,
           '/ru/guide/migration/': sidebarRU.migration,
           '/ru/guide/contributing/': sidebarRU.contributing,
+          '/guide/ssr/': sidebarRU.ssr,
           '/ru/guide/': sidebarRU.guide,
           '/ru/community/': sidebarRU.guide,
           '/ru/cookbook/': sidebarRU.cookbook,
@@ -816,38 +814,6 @@
           '/ru/examples/': sidebarRU.examples
         },
       },
-=======
-        ]
-      }
-    ],
-    repo: 'vuejs/docs-next',
-    editLinks: false,
-    editLinkText: 'Edit this on GitHub!',
-    lastUpdated: 'Last updated',
-    docsDir: 'src',
-    sidebarDepth: 2,
-    sidebar: {
-      collapsable: false,
-      '/guide/migration/': sidebar.migration,
-      '/guide/contributing/': sidebar.contributing,
-      '/guide/ssr/': sidebar.ssr,
-      '/guide/': sidebar.guide,
-      '/community/': sidebar.guide,
-      '/cookbook/': sidebar.cookbook,
-      '/api/': sidebar.api,
-      '/examples/': sidebar.examples
-    },
-    smoothScroll: false,
-    algolia: {
-      indexName: 'vuejs-v3',
-      appId: 'BH4D9OD16A',
-      apiKey: 'bc6e8acb44ed4179c30d0a45d6140d3f'
-    },
-    carbonAds: {
-      carbon: 'CEBDT27Y',
-      custom: 'CKYD62QM',
-      placement: 'vuejsorg'
->>>>>>> 5092c4f1
     }
   },
   plugins: [
