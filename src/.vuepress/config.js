const sidebar = {
  cookbook: [
    {
      title: 'Cookbook',
      collapsable: false,
      children: [
        '/cookbook/',
        '/cookbook/editable-svg-icons',
        '/cookbook/debugging-in-vscode'
      ]
    }
  ],
  guide: [
    {
      title: 'Essentials',
      collapsable: false,
      children: [
        '/guide/installation',
        '/guide/introduction',
        '/guide/instance',
        '/guide/template-syntax',
        '/guide/data-methods',
        '/guide/computed',
        '/guide/class-and-style',
        '/guide/conditional',
        '/guide/list',
        '/guide/events',
        '/guide/forms',
        '/guide/component-basics'
      ]
    },
    {
      title: 'Components In-Depth',
      collapsable: false,
      children: [
        '/guide/component-registration',
        '/guide/component-props',
        '/guide/component-attrs',
        '/guide/component-custom-events',
        '/guide/component-slots',
        '/guide/component-provide-inject',
        '/guide/component-dynamic-async',
        '/guide/component-template-refs',
        '/guide/component-edge-cases'
      ]
    },
    {
      title: 'Transitions & Animation',
      collapsable: false,
      children: [
        '/guide/transitions-overview',
        '/guide/transitions-enterleave',
        '/guide/transitions-list',
        '/guide/transitions-state'
      ]
    },
    {
      title: 'Reusability & Composition',
      collapsable: false,
      children: [
        {
          title: 'Composition API',
          children: [
            '/guide/composition-api-introduction',
            '/guide/composition-api-setup',
            '/guide/composition-api-lifecycle-hooks',
            '/guide/composition-api-provide-inject',
            '/guide/composition-api-template-refs'
          ]
        },
        '/guide/mixins',
        '/guide/custom-directive',
        '/guide/teleport',
        '/guide/render-function',
        '/guide/plugins'
      ]
    },
    {
      title: 'Advanced Guides',
      collapsable: false,
      children: [
        {
          title: 'Reactivity',
          children: [
            '/guide/reactivity',
            '/guide/reactivity-fundamentals',
            '/guide/reactivity-computed-watchers'
          ]
        },
        '/guide/optimizations',
        '/guide/change-detection'
      ]
    },
    {
      title: 'Tooling',
      collapsable: false,
      children: [
        '/guide/single-file-component',
        '/guide/testing',
        '/guide/typescript-support',
        '/guide/mobile',
        '/guide/tooling/deployment'
      ]
    },
    {
      title: 'Scaling Up',
      collapsable: false,
      children: ['/guide/routing', '/guide/state-management', '/guide/ssr']
    },
    {
      title: 'Accessibility',
      collapsable: false,
      children: [
        '/guide/a11y-basics',
        '/guide/a11y-semantics',
        '/guide/a11y-standards',
        '/guide/a11y-resources'
      ]
    }
  ],
  api: [
    '/api/application-config',
    '/api/application-api',
    '/api/global-api',
    {
      title: 'Options',
      path: '/api/options-api',
      collapsable: false,
      children: [
        '/api/options-data',
        '/api/options-dom',
        '/api/options-lifecycle-hooks',
        '/api/options-assets',
        '/api/options-composition',
        '/api/options-misc'
      ]
    },
    '/api/instance-properties',
    '/api/instance-methods',
    '/api/directives',
    '/api/special-attributes',
    '/api/built-in-components.md',
    {
      title: 'Reactivity API',
      path: '/api/reactivity-api',
      collapsable: false,
      children: [
        '/api/basic-reactivity',
        '/api/refs-api',
        '/api/computed-watch-api'
      ]
    },
    '/api/composition-api'
  ],
  examples: [
    {
      title: 'Examples',
      collapsable: false,
      children: [
        '/examples/markdown',
        '/examples/commits',
        '/examples/grid-component',
        '/examples/tree-view',
        '/examples/svg',
        '/examples/modal',
        '/examples/elastic-header',
        '/examples/select2',
        '/examples/todomvc'
      ]
    }
  ],
  migration: [
    '/guide/migration/introduction',
    {
      title: 'Details',
      collapsable: false,
      children: [
        '/guide/migration/array-refs',
        '/guide/migration/async-components',
        '/guide/migration/attribute-coercion',
        '/guide/migration/attrs-includes-class-style',
        '/guide/migration/children',
        '/guide/migration/custom-directives',
        '/guide/migration/custom-elements-interop',
        '/guide/migration/data-option',
        '/guide/migration/emits-option',
        '/guide/migration/events-api',
        '/guide/migration/filters',
        '/guide/migration/fragments',
        '/guide/migration/functional-components',
        '/guide/migration/global-api',
        '/guide/migration/global-api-treeshaking',
        '/guide/migration/inline-template-attribute',
        '/guide/migration/key-attribute',
        '/guide/migration/keycode-modifiers',
        '/guide/migration/listeners-removed',
        '/guide/migration/mount-changes',
        '/guide/migration/props-data',
        '/guide/migration/props-default-this',
        '/guide/migration/render-function-api',
        '/guide/migration/slots-unification',
        '/guide/migration/suspense',
        '/guide/migration/transition',
        '/guide/migration/transition-group',
        '/guide/migration/v-on-native-modifier-removed',
        '/guide/migration/v-model',
        '/guide/migration/v-if-v-for',
        '/guide/migration/v-bind',
        '/guide/migration/vnode-lifecycle-events',
        '/guide/migration/watch'
      ]
    }
  ],
  ssr: [
    ['/guide/ssr/introduction', 'Introduction'],
    '/guide/ssr/getting-started'
  ],
  contributing: [
    {
      title: 'Contribute to the Docs',
      collapsable: false,
      children: [
        '/guide/contributing/writing-guide',
        '/guide/contributing/doc-style-guide',
        '/guide/contributing/translations'
      ]
    }
  ]
}

const sidebarRU = {
  cookbook: [
    {
      title: 'Книга рецептов',
      collapsable: false,
      children: [
        '/ru/cookbook/',
        '/ru/cookbook/editable-svg-icons',
        '/ru/cookbook/debugging-in-vscode'
      ]
    }
  ],
  guide: [
    {
      title: 'Основы',
      collapsable: false,
      children: [
        '/ru/guide/installation',
        '/ru/guide/introduction',
        '/ru/guide/instance',
        '/ru/guide/template-syntax',
        '/ru/guide/data-methods',
        '/ru/guide/computed',
        '/ru/guide/class-and-style',
        '/ru/guide/conditional',
        '/ru/guide/list',
        '/ru/guide/events',
        '/ru/guide/forms',
        '/ru/guide/component-basics'
      ]
    },
    {
      title: 'Продвинутые компоненты',
      collapsable: false,
      children: [
        '/ru/guide/component-registration',
        '/ru/guide/component-props',
        '/ru/guide/component-attrs',
        '/ru/guide/component-custom-events',
        '/ru/guide/component-slots',
        '/ru/guide/component-provide-inject',
        '/ru/guide/component-dynamic-async',
        '/ru/guide/component-template-refs',
        '/ru/guide/component-edge-cases'
      ]
    },
    {
      title: 'Переходы и анимации',
      collapsable: false,
      children: [
        '/ru/guide/transitions-overview',
        '/ru/guide/transitions-enterleave',
        '/ru/guide/transitions-list',
        '/ru/guide/transitions-state'
      ]
    },
    {
      title: 'Переиспользование и композиция',
      collapsable: false,
      children: [
        {
          title: 'Composition API',
          children: [
            '/ru/guide/composition-api-introduction',
            '/ru/guide/composition-api-setup',
            '/ru/guide/composition-api-lifecycle-hooks',
            '/ru/guide/composition-api-provide-inject',
            '/ru/guide/composition-api-template-refs'
          ]
        },
        '/ru/guide/mixins',
        '/ru/guide/custom-directive',
        '/ru/guide/teleport',
        '/ru/guide/render-function',
        '/ru/guide/plugins'
      ]
    },
    {
      title: 'Продвинутые руководства',
      collapsable: false,
      children: [
        {
          title: 'Реактивность',
          children: [
            '/ru/guide/reactivity',
            '/ru/guide/reactivity-fundamentals',
            '/ru/guide/reactivity-computed-watchers'
          ]
        },
        '/ru/guide/optimizations',
        '/ru/guide/change-detection'
      ]
    },
    {
      title: 'Инструментарий',
      collapsable: false,
      children: [
        '/ru/guide/single-file-component',
        '/ru/guide/testing',
        '/ru/guide/typescript-support',
        '/ru/guide/mobile',
        '/ru/guide/tooling/deployment'
      ]
    },
    {
      title: 'Масштабирование',
      collapsable: false,
      children: ['/ru/guide/routing', '/ru/guide/state-management', '/ru/guide/ssr']
    },
    {
      title: 'Доступность',
      collapsable: false,
      children: [
        '/ru/guide/a11y-basics',
        '/ru/guide/a11y-semantics',
        '/ru/guide/a11y-standards',
        '/ru/guide/a11y-resources'
      ]
    }
  ],
  api: [
    '/ru/api/application-config',
    '/ru/api/application-api',
    '/ru/api/global-api',
    {
      title: 'Options API',
      path: '/ru/api/options-api',
      collapsable: false,
      children: [
        '/ru/api/options-data',
        '/ru/api/options-dom',
        '/ru/api/options-lifecycle-hooks',
        '/ru/api/options-assets',
        '/ru/api/options-composition',
        '/ru/api/options-misc'
      ]
    },
    '/ru/api/instance-properties',
    '/ru/api/instance-methods',
    '/ru/api/directives',
    '/ru/api/special-attributes',
    '/ru/api/built-in-components.md',
    {
      title: 'API реактивности',
      path: '/ru/api/reactivity-api',
      collapsable: false,
      children: [
        '/ru/api/basic-reactivity',
        '/ru/api/refs-api',
        '/ru/api/computed-watch-api'
      ]
    },
    '/ru/api/composition-api'
  ],
  examples: [
    {
      title: 'Примеры',
      collapsable: false,
      children: [
        '/ru/examples/markdown',
        '/ru/examples/commits',
        '/ru/examples/grid-component',
        '/ru/examples/tree-view',
        '/ru/examples/svg',
        '/ru/examples/modal',
        '/ru/examples/elastic-header',
        '/ru/examples/select2',
        '/ru/examples/todomvc'
      ]
    }
  ],
  migration: [
    '/ru/guide/migration/introduction',
    {
      title: 'Подробности',
      collapsable: false,
      children: [
        '/ru/guide/migration/array-refs',
        '/ru/guide/migration/async-components',
        '/ru/guide/migration/attribute-coercion',
        '/ru/guide/migration/attrs-includes-class-style',
        '/ru/guide/migration/children',
        '/ru/guide/migration/custom-directives',
        '/ru/guide/migration/custom-elements-interop',
        '/ru/guide/migration/data-option',
        '/ru/guide/migration/emits-option',
        '/ru/guide/migration/events-api',
        '/ru/guide/migration/filters',
        '/ru/guide/migration/fragments',
        '/ru/guide/migration/functional-components',
        '/ru/guide/migration/global-api',
        '/ru/guide/migration/global-api-treeshaking',
        '/ru/guide/migration/inline-template-attribute',
        '/ru/guide/migration/key-attribute',
        '/ru/guide/migration/keycode-modifiers',
        '/ru/guide/migration/listeners-removed',
        '/ru/guide/migration/mount-changes',
        '/ru/guide/migration/props-data',
        '/ru/guide/migration/props-default-this',
        '/ru/guide/migration/render-function-api',
        '/ru/guide/migration/slots-unification',
        '/ru/guide/migration/suspense',
        '/ru/guide/migration/transition',
        '/ru/guide/migration/transition-group',
        '/ru/guide/migration/v-on-native-modifier-removed',
        '/ru/guide/migration/v-model',
        '/ru/guide/migration/v-if-v-for',
        '/ru/guide/migration/v-bind',
        '/ru/guide/migration/vnode-lifecycle-events',
        '/ru/guide/migration/watch'
      ]
    }
  ],
  ssr: [
    ['/ru/guide/ssr/introduction', 'Введение'],
    '/ru/guide/ssr/getting-started'
  ],
  contributing: [
    {
      title: 'Внести вклад в документацию',
      collapsable: false,
      children: [
        '/ru/guide/contributing/writing-guide',
        '/ru/guide/contributing/doc-style-guide',
        '/ru/guide/contributing/translations'
      ]
    }
  ]
}

module.exports = {
  locales: {
    // '/': {
    //   lang: 'en-US',
    //   title: 'Vue.js',
    //   description: 'Vue.js - The Progressive JavaScript Framework',
    // },
    '/ru/': {
      lang: 'ru',
      title: 'Vue.js',
      description: 'Vue.js - Прогрессивный JavaScript-фреймворк'
    },
  },
  head: [
    [
      'link',
      {
        href:
          'https://fonts.googleapis.com/css?family=Inter:300,400,500,600|Open+Sans:400,600;display=swap',
        rel: 'stylesheet'
      }
    ],
    [
      'link',
      {
        href:
          'https://stackpath.bootstrapcdn.com/font-awesome/4.7.0/css/font-awesome.min.css',
        rel: 'stylesheet'
      }
    ],
    [
      'link',
      {
        rel: 'icon',
        href: '/logo.png'
      }
    ],
    ['link', { rel: 'manifest', href: '/manifest.json' }],
    ['meta', { name: 'theme-color', content: '#3eaf7c' }],
    ['meta', { name: 'apple-mobile-web-app-capable', content: 'yes' }],
    [
      'meta',
      { name: 'apple-mobile-web-app-status-bar-style', content: 'black' }
    ],
    [
      'link',
      {
        rel: 'apple-touch-icon',
        href: '/images/icons/apple-icon-152x152.png'
      }
    ],
    [
      'meta',
      {
        name: 'msapplication-TileImage',
        content: '/images/icons/ms-icon-144x144.png'
      }
    ],
    ['meta', { name: 'msapplication-TileColor', content: '#000000' }],
    [
      'script',
      {
        src: 'https://player.vimeo.com/api/player.js'
      }
    ],
    [
      'script',
      {
        src: 'https://extend.vimeocdn.com/ga/72160148.js',
        defer: 'defer'
      }
    ]
  ],
  themeConfig: {
    logo: '/logo.png',
    repo: 'vuejs/docs-next',
    editLinks: false,
    docsDir: 'src',
    sidebarDepth: 2,
    smoothScroll: false,
    algolia: {
      indexName: 'vuejs-v3',
      appId: 'BH4D9OD16A',
      apiKey: 'bc6e8acb44ed4179c30d0a45d6140d3f'
    },
    carbonAds: {
      carbon: 'CEBDT27Y',
      custom: 'CKYD62QM',
      placement: 'vuejsorg'
    },
    topBanner: true,
    locales: {
      // '/': {
      //   label: 'English',
      //   selectText: 'Languages',
      //   editLinkText: 'Edit this on GitHub!',
      //   lastUpdated: 'Last updated',
      //   nav: [
      //     {
      //       text: 'Docs',
      //       ariaLabel: 'Documentation Menu',
      //       items: [{
      //           text: 'Guide',
      //           link: '/guide/introduction'
      //         },
      //         {
      //           text: 'Style Guide',
      //           link: '/style-guide/'
      //         },
      //         {
      //           text: 'Cookbook',
      //           link: '/cookbook/'
      //         },
      //         {
      //           text: 'Examples',
      //           link: '/examples/markdown'
      //         },
      //         {
      //           text: 'Contribute',
      //           link: '/guide/contributing/writing-guide'
      //         },
      //         {
      //           text: 'Migration Guide',
      //           link: '/guide/migration/introduction'
      //         }
      //       ]
      //     },
      //     {
      //       text: 'API Reference',
      //       link: '/api/'
      //     },
      //     {
      //       text: 'Ecosystem',
      //       items: [{
      //           text: 'Community',
      //           ariaLabel: 'Community Menu',
      //           items: [{
      //               text: 'Team',
      //               link: '/community/team/'
      //             },
      //             {
      //               text: 'Partners',
      //               link: '/community/partners'
      //             },
      //             {
      //               text: 'Join',
      //               link: '/community/join/'
      //             },
      //             {
      //               text: 'Themes',
      //               link: '/community/themes/'
      //             }
      //           ]
      //         },
      //         {
      //           text: 'Official Projects',
      //           items: [{
      //               text: 'Vue Router',
      //               link: 'https://next.router.vuejs.org/'
      //             },
      //             {
      //               text: 'Vuex',
      //               link: 'https://next.vuex.vuejs.org/'
      //             },
      //             {
      //               text: 'Vue CLI',
      //               link: 'https://cli.vuejs.org/'
      //             },
      //             {
      //               text: 'Vue Test Utils',
      //               link: 'https://next.vue-test-utils.vuejs.org/guide/'
      //             },
      //             {
      //               text: 'Devtools',
      //               link: 'https://github.com/vuejs/vue-devtools'
      //             },
      //             {
      //               text: 'Weekly news',
      //               link: 'https://news.vuejs.org/'
      //             },
      //             {
      //               text: 'Blog',
      //               link: 'https://blog.vuejs.org/'
      //             }
      //           ]
      //         }
      //       ]
      //     },
      //     {
      //       text: 'Support Vue',
      //       link: '/support-vuejs/',
      //       items: [{
      //           text: 'One-time Donations',
      //           link: '/support-vuejs/#one-time-donations'
      //         },
      //         {
      //           text: 'Recurring Pledges',
      //           link: '/support-vuejs/#recurring-pledges'
      //         },
      //         {
      //           text: 'T-Shirt Shop',
      //           link: 'https://vue.threadless.com/'
      //         }
      //       ]
      //     },
      //     {
      //       text: 'Translations',
      //       link: '#',
      //       items: [
      //         {
      //           text: '中文',
      //           link: 'https://v3.cn.vuejs.org/'
      //         }
      //       ]
      //     }
      //   ],
      //   sidebar: {
      //     collapsable: false,
      //     '/guide/migration/': sidebar.migration,
      //     '/guide/contributing/': sidebar.contributing,
      //     '/guide/ssr/': sidebar.ssr,
      //     '/guide/': sidebar.guide,
      //     '/community/': sidebar.guide,
      //     '/cookbook/': sidebar.cookbook,
      //     '/api/': sidebar.api,
      //     '/examples/': sidebar.examples
      //   },
      // },
      '/ru/': {
        label: 'Русский',
        selectText: 'Переводы',
        editLinkText: 'Изменить эту страницу на GitHub',
        lastUpdated: 'Последнее обновление',
        nav: [
          {
            text: 'Документация',
            ariaLabel: 'Меню документации',
            items: [
              {
                text: 'Руководство',
                link: '/ru/guide/introduction'
              },
              {
                text: 'Рекомендации',
                link: '/ru/style-guide/'
              },
              {
                text: 'Книга рецептов',
                link: '/ru/cookbook/'
              },
              {
                text: 'Примеры',
                link: '/ru/examples/markdown'
              },
              {
                text: 'Внести свой вклад',
                link: '/ru/guide/contributing/writing-guide'
              },
              {
                text: 'Руководство по миграции',
                link: '/ru/guide/migration/introduction'
              }
            ]
          },
          {
            text: 'Справочник API',
            link: '/ru/api/'
          },
          {
            text: 'Экосистема',
            items: [{
                text: 'Сообщество',
                ariaLabel: 'Меню сообщества',
                items: [{
                    text: 'Команда',
                    link: '/ru/community/team/'
                  },
                  {
                    text: 'Партнёры',
                    link: '/ru/community/partners'
                  },
                  {
                    text: 'Присоединяйтесь к сообществу Vue.js!',
                    link: '/ru/community/join/'
                  },
                  {
                    text: 'Темы',
                    link: '/ru/community/themes/'
                  }
                ]
              },
              {
                text: 'Официальные проекты',
                items: [{
                    text: 'Vue Router',
                    link: 'https://next.router.vuejs.org/'
                  },
                  {
                    text: 'Vuex',
                    link: 'https://next.vuex.vuejs.org/'
                  },
                  {
                    text: 'Vue CLI',
                    link: 'https://cli.vuejs.org/ru/'
                  },
                  {
                    text: 'Vue Test Utils',
                    link: 'https://next.vue-test-utils.vuejs.org/guide/'
                  },
                  {
                    text: 'Devtools',
                    link: 'https://github.com/vuejs/vue-devtools'
                  },
                  {
                    text: 'Еженедельные новости',
                    link: 'https://news.vuejs.org/'
                  },
                  {
                    text: 'Блог',
                    link: 'https://blog.vuejs.org/'
                  }
                ]
              }
            ]
          },
          {
            text: 'Поддержать Vue',
            link: '/ru/support-vuejs/',
            items: [{
                text: 'Единоразовые пожертвования',
                link: '/support-vuejs/#one-time-donations'
              },
              {
                text: 'Повторяющиеся взносы',
                link: '/support-vuejs/#recurring-pledges'
              },
              {
                text: 'Магазин футболок',
                link: 'https://vue.threadless.com/'
              }
            ]
          },
          {
            text: 'Переводы',
            link: '#',
            items: [
              {
                text: 'English',
                link: 'https://v3.vuejs.org/'
              },
              {
                text: '한국어',
                link: 'https://v3.ko.vuejs.org/'
              },
              {
                text: '中文',
                link: 'https://v3.cn.vuejs.org/'
              },
              {
                text: 'Другие переводы',
                link: '/ru/guide/contributing/translations#community-translations'
              }
            ]
          }
        ],
        sidebar: {
          collapsable: false,
          '/ru/guide/migration/': sidebarRU.migration,
          '/ru/guide/contributing/': sidebarRU.contributing,
          '/ru/guide/ssr/': sidebarRU.ssr,
          '/ru/guide/': sidebarRU.guide,
          '/ru/community/': sidebarRU.guide,
          '/ru/cookbook/': sidebarRU.cookbook,
          '/ru/api/': sidebarRU.api,
          '/ru/examples/': sidebarRU.examples
        },
      },
<<<<<<< HEAD
=======
      {
        text: 'Translations',
        link: '#',
        items: [
          // Translation maintainers: Please include the link below to the English documentation
          // {
          //   text: 'English',
          //   link: 'https://v3.vuejs.org/'
          // },
          {
            text: '中文',
            link: 'https://v3.cn.vuejs.org/'
          },
          {
            text: '한국어',
            link: 'https://v3.ko.vuejs.org/'
          },
          {
            text: 'More Translations',
            link: '/guide/contributing/translations#community-translations'
          }
        ]
      }
    ],
    repo: 'vuejs/docs-next',
    editLinks: false,
    editLinkText: 'Edit this on GitHub!',
    lastUpdated: 'Last updated',
    docsDir: 'src',
    sidebarDepth: 2,
    sidebar: {
      collapsable: false,
      '/guide/migration/': sidebar.migration,
      '/guide/contributing/': sidebar.contributing,
      '/guide/ssr/': sidebar.ssr,
      '/guide/': sidebar.guide,
      '/community/': sidebar.guide,
      '/cookbook/': sidebar.cookbook,
      '/api/': sidebar.api,
      '/examples/': sidebar.examples
    },
    smoothScroll: false,
    algolia: {
      indexName: 'vuejs-v3',
      appId: 'BH4D9OD16A',
      apiKey: 'bc6e8acb44ed4179c30d0a45d6140d3f'
    },
    carbonAds: {
      carbon: 'CEBDT27Y',
      custom: 'CKYD62QM',
      placement: 'vuejsorg'
>>>>>>> cb8bc09b
    }
  },
  plugins: [
    [
      '@vuepress/last-updated',
      {
        transformer(timestamp) {
          const date = new Date(timestamp)

          const digits = [
            date.getUTCFullYear(), date.getUTCMonth() + 1, date.getUTCDate(),
            date.getUTCHours(), date.getUTCMinutes(), date.getUTCSeconds()
          ].map(num => String(num).padStart(2, '0'))

          return '{0}-{1}-{2}, {3}:{4}:{5} UTC'.replace(/{(\d)}/g, (_, num) => digits[num])
        }
      }
    ],
    [
      '@vuepress/pwa',
      {
        serviceWorker: true,
        updatePopup: {
          '/': {
            message: 'New content is available.',
            buttonText: 'Refresh'
          }
        }
      }
    ],
    [
      'vuepress-plugin-container',
      {
        type: 'info',
        before: info =>
          `<div class="custom-block info"><p class="custom-block-title">${info}</p>`,
        after: '</div>'
      }
    ]
  ],
  markdown: {
    lineNumbers: true,
    /** @param {import('markdown-it')} md */
    extendMarkdown: md => {
      md.options.highlight = require('./markdown/highlight')(
        md.options.highlight
      )
    }
  }
}<|MERGE_RESOLUTION|>--- conflicted
+++ resolved
@@ -548,7 +548,6 @@
       custom: 'CKYD62QM',
       placement: 'vuejsorg'
     },
-    topBanner: true,
     locales: {
       // '/': {
       //   label: 'English',
@@ -835,60 +834,6 @@
           '/ru/examples/': sidebarRU.examples
         },
       },
-<<<<<<< HEAD
-=======
-      {
-        text: 'Translations',
-        link: '#',
-        items: [
-          // Translation maintainers: Please include the link below to the English documentation
-          // {
-          //   text: 'English',
-          //   link: 'https://v3.vuejs.org/'
-          // },
-          {
-            text: '中文',
-            link: 'https://v3.cn.vuejs.org/'
-          },
-          {
-            text: '한국어',
-            link: 'https://v3.ko.vuejs.org/'
-          },
-          {
-            text: 'More Translations',
-            link: '/guide/contributing/translations#community-translations'
-          }
-        ]
-      }
-    ],
-    repo: 'vuejs/docs-next',
-    editLinks: false,
-    editLinkText: 'Edit this on GitHub!',
-    lastUpdated: 'Last updated',
-    docsDir: 'src',
-    sidebarDepth: 2,
-    sidebar: {
-      collapsable: false,
-      '/guide/migration/': sidebar.migration,
-      '/guide/contributing/': sidebar.contributing,
-      '/guide/ssr/': sidebar.ssr,
-      '/guide/': sidebar.guide,
-      '/community/': sidebar.guide,
-      '/cookbook/': sidebar.cookbook,
-      '/api/': sidebar.api,
-      '/examples/': sidebar.examples
-    },
-    smoothScroll: false,
-    algolia: {
-      indexName: 'vuejs-v3',
-      appId: 'BH4D9OD16A',
-      apiKey: 'bc6e8acb44ed4179c30d0a45d6140d3f'
-    },
-    carbonAds: {
-      carbon: 'CEBDT27Y',
-      custom: 'CKYD62QM',
-      placement: 'vuejsorg'
->>>>>>> cb8bc09b
     }
   },
   plugins: [
