const sidebar = {
  cookbook: [
    {
      title: 'Cookbook',
      collapsable: false,
      children: [
        '/cookbook/',
        '/cookbook/editable-svg-icons',
        '/cookbook/debugging-in-vscode'
      ]
    }
  ],
  guide: [
    {
      title: 'Essentials',
      collapsable: false,
      children: [
        '/guide/installation',
        '/guide/introduction',
        '/guide/instance',
        '/guide/template-syntax',
        '/guide/data-methods',
        '/guide/computed',
        '/guide/class-and-style',
        '/guide/conditional',
        '/guide/list',
        '/guide/events',
        '/guide/forms',
        '/guide/component-basics'
      ]
    },
    {
      title: 'Components In-Depth',
      collapsable: false,
      children: [
        '/guide/component-registration',
        '/guide/component-props',
        '/guide/component-attrs',
        '/guide/component-custom-events',
        '/guide/component-slots',
        '/guide/component-provide-inject',
        '/guide/component-dynamic-async',
        '/guide/component-template-refs',
        '/guide/component-edge-cases'
      ]
    },
    {
      title: 'Transitions & Animation',
      collapsable: false,
      children: [
        '/guide/transitions-overview',
        '/guide/transitions-enterleave',
        '/guide/transitions-list',
        '/guide/transitions-state'
      ]
    },
    {
      title: 'Reusability & Composition',
      collapsable: false,
      children: [
        '/guide/mixins',
        '/guide/custom-directive',
        '/guide/teleport',
        '/guide/render-function',
        '/guide/plugins'
      ]
    },
    {
      title: 'Advanced Guides',
      collapsable: false,
      children: [
        {
          title: 'Reactivity',
          children: [
            '/guide/reactivity',
            '/guide/reactivity-fundamentals',
            '/guide/reactivity-computed-watchers'
          ]
        },
        {
          title: 'Composition API',
          children: [
            '/guide/composition-api-introduction',
            '/guide/composition-api-setup',
            '/guide/composition-api-lifecycle-hooks',
            '/guide/composition-api-provide-inject',
            '/guide/composition-api-template-refs'
          ]
        },
        '/guide/optimizations',
        '/guide/change-detection'
      ]
    },
    {
      title: 'Tooling',
      collapsable: false,
      children: [
        '/guide/single-file-component',
        '/guide/testing',
        '/guide/typescript-support',
        '/guide/mobile',
        '/guide/tooling/deployment'
      ]
    },
    {
      title: 'Scaling Up',
      collapsable: false,
      children: ['/guide/routing', '/guide/state-management', '/guide/ssr']
    },
    {
      title: 'Accessibility',
      collapsable: false,
      children: [
        '/guide/a11y-basics',
        '/guide/a11y-semantics',
        '/guide/a11y-standards',
        '/guide/a11y-resources'
      ]
    }
  ],
  api: [
    '/api/application-config',
    '/api/application-api',
    '/api/global-api',
    {
      title: 'Options',
      path: '/api/options-api',
      collapsable: false,
      children: [
        '/api/options-data',
        '/api/options-dom',
        '/api/options-lifecycle-hooks',
        '/api/options-assets',
        '/api/options-composition',
        '/api/options-misc'
      ]
    },
    '/api/instance-properties',
    '/api/instance-methods',
    '/api/directives',
    '/api/special-attributes',
    '/api/built-in-components.md',
    {
      title: 'Reactivity API',
      path: '/api/reactivity-api',
      collapsable: false,
      children: [
        '/api/basic-reactivity',
        '/api/refs-api',
        '/api/computed-watch-api'
      ]
    },
    '/api/composition-api'
  ],
  examples: [
    {
      title: 'Examples',
      collapsable: false,
      children: [
        '/examples/markdown',
        '/examples/commits',
        '/examples/grid-component',
        '/examples/tree-view',
        '/examples/svg',
        '/examples/modal',
        '/examples/elastic-header',
        '/examples/select2',
        '/examples/todomvc'
      ]
    }
  ],
  migration: [
    '/guide/migration/introduction',
    {
      title: 'Details',
      collapsable: false,
      children: [
        '/guide/migration/array-refs',
        '/guide/migration/async-components',
        '/guide/migration/attribute-coercion',
        '/guide/migration/attrs-includes-class-style',
        '/guide/migration/children',
        '/guide/migration/custom-directives',
        '/guide/migration/custom-elements-interop',
        '/guide/migration/data-option',
        '/guide/migration/emits-option',
        '/guide/migration/events-api',
        '/guide/migration/filters',
        '/guide/migration/fragments',
        '/guide/migration/functional-components',
        '/guide/migration/global-api',
        '/guide/migration/global-api-treeshaking',
        '/guide/migration/inline-template-attribute',
        '/guide/migration/key-attribute',
        '/guide/migration/keycode-modifiers',
        '/guide/migration/listeners-removed',
        '/guide/migration/props-default-this',
        '/guide/migration/render-function-api',
        '/guide/migration/slots-unification',
        '/guide/migration/transition',
        '/guide/migration/transition-group',
        '/guide/migration/v-on-native-modifier-removed',
        '/guide/migration/v-model',
        '/guide/migration/v-if-v-for',
        '/guide/migration/v-bind',
        '/guide/migration/watch'
      ]
    }
  ],
  contributing: [
    {
      title: 'Contribute to the Docs',
      collapsable: false,
      children: [
        '/guide/contributing/writing-guide',
        '/guide/contributing/doc-style-guide',
        '/guide/contributing/translations'
      ]
    }
  ]
}

const sidebarRU = {
  cookbook: [{
    title: 'Книга рецептов',
    collapsable: false,
    children: [
      '/ru/cookbook/',
      '/ru/cookbook/editable-svg-icons',
      '/ru/cookbook/debugging-in-vscode'
    ]
  }],
  guide: [{
      title: 'Основы',
      collapsable: false,
      children: [
        '/ru/guide/installation',
        '/ru/guide/introduction',
        '/ru/guide/instance',
        '/ru/guide/template-syntax',
        '/ru/guide/data-methods',
        '/ru/guide/computed',
        '/ru/guide/class-and-style',
        '/ru/guide/conditional',
        '/ru/guide/list',
        '/ru/guide/events',
        '/ru/guide/forms',
        '/ru/guide/component-basics'
      ]
    },
    {
      title: 'Продвинутые компоненты',
      collapsable: false,
      children: [
        '/ru/guide/component-registration',
        '/ru/guide/component-props',
        '/ru/guide/component-attrs',
        '/ru/guide/component-custom-events',
        '/ru/guide/component-slots',
        '/ru/guide/component-provide-inject',
        '/ru/guide/component-dynamic-async',
        '/ru/guide/component-template-refs',
        '/ru/guide/component-edge-cases'
      ]
    },
    {
      title: 'Переходы и анимации',
      collapsable: false,
      children: [
        '/ru/guide/transitions-overview',
        '/ru/guide/transitions-enterleave',
        '/ru/guide/transitions-list',
        '/ru/guide/transitions-state'
      ]
    },
    {
      title: 'Переиспользование и композиция',
      collapsable: false,
      children: [
        '/ru/guide/mixins',
        '/ru/guide/custom-directive',
        '/ru/guide/teleport',
        '/ru/guide/render-function',
        '/ru/guide/plugins'
      ]
    },
    {
      title: 'Продвинутые руководства',
      collapsable: false,
      children: [{
          title: 'Reactivity',
          children: [
            '/ru/guide/reactivity',
            '/ru/guide/reactivity-fundamentals',
            '/ru/guide/reactivity-computed-watchers'
          ]
        },
        {
          title: 'Composition API',
          children: [
            '/ru/guide/composition-api-introduction',
            '/ru/guide/composition-api-setup',
            '/ru/guide/composition-api-lifecycle-hooks',
            '/ru/guide/composition-api-provide-inject',
            '/ru/guide/composition-api-template-refs'
          ]
        },
        '/ru/guide/optimizations',
        '/ru/guide/change-detection'
      ]
    },
    {
      title: 'Инструментарий',
      collapsable: false,
      children: [
        '/ru/guide/single-file-component',
        '/ru/guide/testing',
        '/ru/guide/typescript-support',
        '/ru/guide/mobile',
        '/ru/guide/tooling/deployment'
      ]
    },
    {
      title: 'Масштабирование',
      collapsable: false,
      children: ['/ru/guide/routing', '/ru/guide/state-management', '/ru/guide/ssr']
    },
    {
      title: 'Accessibility',
      collapsable: false,
      children: [
        '/ru/guide/a11y-basics',
        '/ru/guide/a11y-semantics',
        '/ru/guide/a11y-standards',
        '/ru/guide/a11y-resources'
      ]
    },
    {
      title: 'Миграция с Vue 2',
      collapsable: true,
      children: [
        '/ru/guide/migration/introduction',
        '/ru/guide/migration/array-refs',
        '/ru/guide/migration/async-components',
        '/ru/guide/migration/attribute-coercion',
        '/ru/guide/migration/attrs-includes-class-style',
        '/ru/guide/migration/children',
        '/ru/guide/migration/custom-directives',
        '/ru/guide/migration/custom-elements-interop',
        '/ru/guide/migration/data-option',
        '/ru/guide/migration/emits-option',
        '/ru/guide/migration/events-api',
        '/ru/guide/migration/filters',
        '/ru/guide/migration/fragments',
        '/ru/guide/migration/functional-components',
        '/ru/guide/migration/global-api',
        '/ru/guide/migration/global-api-treeshaking',
        '/ru/guide/migration/inline-template-attribute',
        '/ru/guide/migration/key-attribute',
        '/ru/guide/migration/keycode-modifiers',
        '/ru/guide/migration/listeners-removed',
        '/ru/guide/migration/props-default-this',
        '/ru/guide/migration/render-function-api',
        '/ru/guide/migration/slots-unification',
        '/ru/guide/migration/transition',
        '/ru/guide/migration/transition-group',
        '/ru/guide/migration/v-on-native-modifier-removed',
        '/ru/guide/migration/v-model',
        '/ru/guide/migration/v-if-v-for',
        '/ru/guide/migration/v-bind',
        '/ru/guide/migration/watch'
      ]
    },
    {
      title: 'Внести вклад в документацию',
      collapsable: true,
      children: [
        '/ru/guide/contributing/doc-style-guide',
        '/ru/guide/contributing/translations'
      ]
    }
  ],
  api: [
    '/ru/api/application-config',
    '/ru/api/application-api',
    '/ru/api/global-api',
    {
      title: 'Options API',
      path: '/ru/api/options-api',
      collapsable: false,
      children: [
        '/ru/api/options-data',
        '/ru/api/options-dom',
        '/ru/api/options-lifecycle-hooks',
        '/ru/api/options-assets',
        '/ru/api/options-composition',
        '/ru/api/options-misc'
      ]
    },
    '/ru/api/instance-properties',
    '/ru/api/instance-methods',
    '/ru/api/directives',
    '/ru/api/special-attributes',
    '/ru/api/built-in-components.md',
    {
      title: 'Reactivity API',
      path: '/ru/api/reactivity-api',
      collapsable: false,
      children: [
        '/ru/api/basic-reactivity',
        '/ru/api/refs-api',
        '/ru/api/computed-watch-api'
      ]
    },
    '/ru/api/composition-api'
  ],
  examples: [{
    title: 'Примеры',
    collapsable: false,
    children: [
      '/ru/examples/markdown',
      '/ru/examples/commits',
      '/ru/examples/grid-component',
      '/ru/examples/tree-view',
      '/ru/examples/svg',
      '/ru/examples/modal',
      '/ru/examples/elastic-header',
      '/ru/examples/select2',
      '/ru/examples/todomvc'
    ]
  }]
}

module.exports = {
  locales: {
    '/': {
      lang: 'en-US',
      title: 'Vue.js',
      description: 'Vue.js - The Progressive JavaScript Framework',
    },
    '/ru/': {
      lang: 'ru',
      title: 'Vue.js',
      description: 'Vue.js - Прогрессивный JavaScript-фреймворк'
    },
  },
  head: [
    [
      'link',
      {
        href:
          'https://fonts.googleapis.com/css?family=Inter:300,400,500,600|Open+Sans:400,600;display=swap',
        rel: 'stylesheet'
      }
    ],
    [
      'link',
      {
        href:
          'https://stackpath.bootstrapcdn.com/font-awesome/4.7.0/css/font-awesome.min.css',
        rel: 'stylesheet'
      }
    ],
    [
      'link',
      {
        rel: 'icon',
        href: '/logo.png'
      }
    ],
    ['link', { rel: 'manifest', href: '/manifest.json' }],
    ['meta', { name: 'theme-color', content: '#3eaf7c' }],
    ['meta', { name: 'apple-mobile-web-app-capable', content: 'yes' }],
    [
      'meta',
      { name: 'apple-mobile-web-app-status-bar-style', content: 'black' }
    ],
    [
      'link',
      {
        rel: 'apple-touch-icon',
        href: '/images/icons/apple-icon-152x152.png'
      }
    ],
    [
      'meta',
      {
        name: 'msapplication-TileImage',
        content: '/images/icons/ms-icon-144x144.png'
      }
    ],
    ['meta', { name: 'msapplication-TileColor', content: '#000000' }],
    [
      'script',
      {
        src: 'https://player.vimeo.com/api/player.js'
      }
    ],
    [
      'script',
      {
        src: 'https://extend.vimeocdn.com/ga/72160148.js',
        defer: 'defer'
      }
    ]
  ],
  themeConfig: {
    logo: '/logo.png',
<<<<<<< HEAD
=======
    nav: [
      {
        text: 'Docs',
        ariaLabel: 'Documentation Menu',
        items: [
          {
            text: 'Guide',
            link: '/guide/introduction'
          },
          {
            text: 'Style Guide',
            link: '/style-guide/'
          },
          {
            text: 'Cookbook',
            link: '/cookbook/'
          },
          {
            text: 'Examples',
            link: '/examples/markdown'
          },
          {
            text: 'Contribute',
            link: '/guide/contributing/writing-guide'
          },
          {
            text: 'Migration from Vue 2',
            link: '/guide/migration/introduction'
          }
        ]
      },
      {
        text: 'API Reference',
        link: '/api/'
      },
      {
        text: 'Ecosystem',
        items: [
          {
            text: 'Community',
            ariaLabel: 'Community Menu',
            items: [
              {
                text: 'Team',
                link: '/community/team/'
              },
              {
                text: 'Partners',
                link: '/community/partners'
              },
              {
                text: 'Join',
                link: '/community/join/'
              },
              {
                text: 'Themes',
                link: '/community/themes/'
              }
            ]
          },
          {
            text: 'Official Projects',
            items: [
              {
                text: 'Vue Router',
                link: 'https://next.router.vuejs.org/'
              },
              {
                text: 'Vuex',
                link: 'https://next.vuex.vuejs.org/'
              },
              {
                text: 'Vue CLI',
                link: 'https://cli.vuejs.org/'
              },
              {
                text: 'Vue Test Utils',
                link:
                  'https://vuejs.github.io/vue-test-utils-next-docs/guide/introduction.html'
              },
              {
                text: 'Devtools',
                link: 'https://github.com/vuejs/vue-devtools'
              },
              {
                text: 'Weekly news',
                link: 'https://news.vuejs.org/'
              }
            ]
          }
        ]
      },
      {
        text: 'Support Vue',
        link: '/support-vuejs/',
        items: [
          {
            text: 'One-time Donations',
            link: '/support-vuejs/#one-time-donations'
          },
          {
            text: 'Recurring Pledges',
            link: '/support-vuejs/#recurring-pledges'
          },
          {
            text: 'T-Shirt Shop',
            link: 'https://vue.threadless.com/'
          }
        ]
      }
    ],
>>>>>>> 367358be
    repo: 'vuejs/docs-next',
    editLinks: false,
    docsDir: 'src',
    sidebarDepth: 2,
<<<<<<< HEAD
=======
    sidebar: {
      collapsable: false,
      '/guide/migration/': sidebar.migration,
      '/guide/contributing/': sidebar.contributing,
      '/guide/': sidebar.guide,
      '/community/': sidebar.guide,
      '/cookbook/': sidebar.cookbook,
      '/api/': sidebar.api,
      '/examples/': sidebar.examples
    },
>>>>>>> 367358be
    smoothScroll: false,
    algolia: {
      indexName: 'vuejs-v3',
      appId: 'BH4D9OD16A',
      apiKey: 'bc6e8acb44ed4179c30d0a45d6140d3f'
    },
    locales: {
      '/': {
        label: 'English',
        selectText: 'Languages',
        editLinkText: 'Edit this on GitHub!',
        lastUpdated: 'Last updated',
        nav: [{
          text: 'Docs',
          ariaLabel: 'Documentation Menu',
          items: [{
              text: 'Guide',
              link: '/guide/introduction'
            },
            {
              text: 'Migration Guide',
              link: '/guide/migration/introduction'
            },
            {
              text: 'Style Guide',
              link: '/style-guide/'
            },
            {
              text: 'Cookbook',
              link: '/cookbook/'
            },
            {
              text: 'Examples',
              link: '/examples/markdown'
            }
          ]
        },
        {
          text: 'API Reference',
          link: '/api/'
        },
        {
          text: 'Ecosystem',
          items: [{
              text: 'Community',
              ariaLabel: 'Community Menu',
              items: [{
                  text: 'Team',
                  link: '/community/team/'
                },
                {
                  text: 'Partners',
                  link: '/community/partners'
                },
                {
                  text: 'Join',
                  link: '/community/join/'
                },
                {
                  text: 'Themes',
                  link: '/community/themes/'
                }
              ]
            },
            {
              text: 'Official Projects',
              items: [{
                  text: 'Vue Router',
                  link: 'https://next.router.vuejs.org/'
                },
                {
                  text: 'Vuex',
                  link: 'https://next.vuex.vuejs.org/'
                },
                {
                  text: 'Vue CLI',
                  link: 'https://cli.vuejs.org/'
                },
                {
                  text: 'Vue Test Utils',
                  link: 'https://vuejs.github.io/vue-test-utils-next-docs/guide/introduction.html'
                },
                {
                  text: 'Devtools',
                  link: 'https://github.com/vuejs/vue-devtools'
                },
                {
                  text: 'Weekly news',
                  link: 'https://news.vuejs.org/'
                }
              ]
            }
          ]
        },
        {
          text: 'Support Vue',
          link: '/support-vuejs/',
          items: [{
              text: 'One-time Donations',
              link: '/support-vuejs/#one-time-donations'
            },
            {
              text: 'Recurring Pledges',
              link: '/support-vuejs/#recurring-pledges'
            },
            {
              text: 'T-Shirt Shop',
              link: 'https://vue.threadless.com/'
            }
          ]
        }
        ],
        sidebar: {
          collapsable: false,
          '/guide/': sidebar.guide,
          '/community/': sidebar.guide,
          '/cookbook/': sidebar.cookbook,
          '/api/': sidebar.api,
          '/examples/': sidebar.examples
        },
      },
      '/ru/': {
        label: 'Русский',
        selectText: 'Переводы',
        editLinkText: 'Изменить эту страницу на GitHub',
        lastUpdated: 'Последнее обновление',
        nav: [{
          text: 'Документация',
          ariaLabel: 'Меню документации',
          items: [{
              text: 'Руководство',
              link: '/ru/guide/introduction'
            },
            {
              text: 'Миграция с Vue 2',
              link: '/ru/guide/migration/introduction'
            },
            {
              text: 'Рекомендации',
              link: '/ru/style-guide/'
            },
            {
              text: 'Книга рецептов',
              link: '/ru/cookbook/'
            },
            {
              text: 'Примеры',
              link: '/ru/examples/markdown'
            }
          ]
        },
        {
          text: 'Справочник API',
          link: '/ru/api/'
        },
        {
          text: 'Экосистема',
          items: [{
              text: 'Сообщество',
              ariaLabel: 'Меню сообщества',
              items: [{
                  text: 'Команда',
                  link: '/ru/community/team/'
                },
                {
                  text: 'Партнёры',
                  link: '/ru/community/partners'
                },
                {
                  text: 'Join',
                  link: '/ru/community/join/'
                },
                {
                  text: 'Темы',
                  link: '/ru/community/themes/'
                }
              ]
            },
            {
              text: 'Официальные проекты',
              items: [{
                  text: 'Vue Router',
                  link: 'https://next.router.vuejs.org/'
                },
                {
                  text: 'Vuex',
                  link: 'https://next.vuex.vuejs.org/'
                },
                {
                  text: 'Vue CLI',
                  link: 'https://cli.vuejs.org/ru/'
                },
                {
                  text: 'Vue Test Utils',
                  link: 'https://vuejs.github.io/vue-test-utils-next-docs/guide/introduction.html'
                },
                {
                  text: 'Devtools',
                  link: 'https://github.com/vuejs/vue-devtools'
                },
                {
                  text: 'Weekly news',
                  link: 'https://news.vuejs.org/'
                }
              ]
            }
          ]
        },
        {
          text: 'Поддержать Vue',
          link: '/ru/support-vuejs/',
          items: [{
              text: 'Единоразовые пожертвования',
              link: '/support-vuejs/#one-time-donations'
            },
            {
              text: 'Повторяющиеся взносы',
              link: '/support-vuejs/#recurring-pledges'
            },
            {
              text: 'Магазин футболок',
              link: 'https://vue.threadless.com/'
            }
          ]
        }
        ],
        sidebar: {
          collapsable: false,
          '/ru/guide/': sidebarRU.guide,
          '/ru/community/': sidebarRU.guide,
          '/ru/cookbook/': sidebarRU.cookbook,
          '/ru/api/': sidebarRU.api,
          '/ru/examples/': sidebarRU.examples
        },
      },
    }
  },
  plugins: [
    [
      '@vuepress/pwa',
      {
        serviceWorker: true,
        updatePopup: {
          '/': {
            message: 'New content is available.',
            buttonText: 'Refresh'
          }
        }
      }
    ],
    [
      'vuepress-plugin-container',
      {
        type: 'info',
        before: info =>
          `<div class="custom-block info"><p class="custom-block-title">${info}</p>`,
        after: '</div>'
      }
    ]
  ],
  markdown: {
    lineNumbers: true,
    /** @param {import('markdown-it')} md */
    extendMarkdown: md => {
      md.options.highlight = require('./markdown/highlight')(
        md.options.highlight
      )
    }
  }
}<|MERGE_RESOLUTION|>--- conflicted
+++ resolved
@@ -221,16 +221,19 @@
 }
 
 const sidebarRU = {
-  cookbook: [{
-    title: 'Книга рецептов',
-    collapsable: false,
-    children: [
-      '/ru/cookbook/',
-      '/ru/cookbook/editable-svg-icons',
-      '/ru/cookbook/debugging-in-vscode'
-    ]
-  }],
-  guide: [{
+  cookbook: [
+    {
+      title: 'Книга рецептов',
+      collapsable: false,
+      children: [
+        '/ru/cookbook/',
+        '/ru/cookbook/editable-svg-icons',
+        '/ru/cookbook/debugging-in-vscode'
+      ]
+    }
+  ],
+  guide: [
+    {
       title: 'Основы',
       collapsable: false,
       children: [
@@ -287,7 +290,8 @@
     {
       title: 'Продвинутые руководства',
       collapsable: false,
-      children: [{
+      children: [
+        {
           title: 'Reactivity',
           children: [
             '/ru/guide/reactivity',
@@ -334,12 +338,65 @@
         '/ru/guide/a11y-standards',
         '/ru/guide/a11y-resources'
       ]
-    },
-    {
-      title: 'Миграция с Vue 2',
-      collapsable: true,
-      children: [
-        '/ru/guide/migration/introduction',
+    }
+  ],
+  api: [
+    '/ru/api/application-config',
+    '/ru/api/application-api',
+    '/ru/api/global-api',
+    {
+      title: 'Options API',
+      path: '/ru/api/options-api',
+      collapsable: false,
+      children: [
+        '/ru/api/options-data',
+        '/ru/api/options-dom',
+        '/ru/api/options-lifecycle-hooks',
+        '/ru/api/options-assets',
+        '/ru/api/options-composition',
+        '/ru/api/options-misc'
+      ]
+    },
+    '/ru/api/instance-properties',
+    '/ru/api/instance-methods',
+    '/ru/api/directives',
+    '/ru/api/special-attributes',
+    '/ru/api/built-in-components.md',
+    {
+      title: 'Reactivity API',
+      path: '/ru/api/reactivity-api',
+      collapsable: false,
+      children: [
+        '/ru/api/basic-reactivity',
+        '/ru/api/refs-api',
+        '/ru/api/computed-watch-api'
+      ]
+    },
+    '/ru/api/composition-api'
+  ],
+  examples: [
+    {
+      title: 'Примеры',
+      collapsable: false,
+      children: [
+        '/ru/examples/markdown',
+        '/ru/examples/commits',
+        '/ru/examples/grid-component',
+        '/ru/examples/tree-view',
+        '/ru/examples/svg',
+        '/ru/examples/modal',
+        '/ru/examples/elastic-header',
+        '/ru/examples/select2',
+        '/ru/examples/todomvc'
+      ]
+    }
+  ],
+  migration: [
+    '/ru/guide/migration/introduction',
+    {
+      title: 'Подробности',
+      collapsable: false,
+      children: [
         '/ru/guide/migration/array-refs',
         '/ru/guide/migration/async-components',
         '/ru/guide/migration/attribute-coercion',
@@ -370,65 +427,19 @@
         '/ru/guide/migration/v-bind',
         '/ru/guide/migration/watch'
       ]
-    },
+    }
+  ],
+  contributing: [
     {
       title: 'Внести вклад в документацию',
-      collapsable: true,
-      children: [
+      collapsable: false,
+      children: [
+        '/ru/guide/contributing/writing-guide',
         '/ru/guide/contributing/doc-style-guide',
         '/ru/guide/contributing/translations'
       ]
     }
-  ],
-  api: [
-    '/ru/api/application-config',
-    '/ru/api/application-api',
-    '/ru/api/global-api',
-    {
-      title: 'Options API',
-      path: '/ru/api/options-api',
-      collapsable: false,
-      children: [
-        '/ru/api/options-data',
-        '/ru/api/options-dom',
-        '/ru/api/options-lifecycle-hooks',
-        '/ru/api/options-assets',
-        '/ru/api/options-composition',
-        '/ru/api/options-misc'
-      ]
-    },
-    '/ru/api/instance-properties',
-    '/ru/api/instance-methods',
-    '/ru/api/directives',
-    '/ru/api/special-attributes',
-    '/ru/api/built-in-components.md',
-    {
-      title: 'Reactivity API',
-      path: '/ru/api/reactivity-api',
-      collapsable: false,
-      children: [
-        '/ru/api/basic-reactivity',
-        '/ru/api/refs-api',
-        '/ru/api/computed-watch-api'
-      ]
-    },
-    '/ru/api/composition-api'
-  ],
-  examples: [{
-    title: 'Примеры',
-    collapsable: false,
-    children: [
-      '/ru/examples/markdown',
-      '/ru/examples/commits',
-      '/ru/examples/grid-component',
-      '/ru/examples/tree-view',
-      '/ru/examples/svg',
-      '/ru/examples/modal',
-      '/ru/examples/elastic-header',
-      '/ru/examples/select2',
-      '/ru/examples/todomvc'
-    ]
-  }]
+  ]
 }
 
 module.exports = {
@@ -506,137 +517,10 @@
   ],
   themeConfig: {
     logo: '/logo.png',
-<<<<<<< HEAD
-=======
-    nav: [
-      {
-        text: 'Docs',
-        ariaLabel: 'Documentation Menu',
-        items: [
-          {
-            text: 'Guide',
-            link: '/guide/introduction'
-          },
-          {
-            text: 'Style Guide',
-            link: '/style-guide/'
-          },
-          {
-            text: 'Cookbook',
-            link: '/cookbook/'
-          },
-          {
-            text: 'Examples',
-            link: '/examples/markdown'
-          },
-          {
-            text: 'Contribute',
-            link: '/guide/contributing/writing-guide'
-          },
-          {
-            text: 'Migration from Vue 2',
-            link: '/guide/migration/introduction'
-          }
-        ]
-      },
-      {
-        text: 'API Reference',
-        link: '/api/'
-      },
-      {
-        text: 'Ecosystem',
-        items: [
-          {
-            text: 'Community',
-            ariaLabel: 'Community Menu',
-            items: [
-              {
-                text: 'Team',
-                link: '/community/team/'
-              },
-              {
-                text: 'Partners',
-                link: '/community/partners'
-              },
-              {
-                text: 'Join',
-                link: '/community/join/'
-              },
-              {
-                text: 'Themes',
-                link: '/community/themes/'
-              }
-            ]
-          },
-          {
-            text: 'Official Projects',
-            items: [
-              {
-                text: 'Vue Router',
-                link: 'https://next.router.vuejs.org/'
-              },
-              {
-                text: 'Vuex',
-                link: 'https://next.vuex.vuejs.org/'
-              },
-              {
-                text: 'Vue CLI',
-                link: 'https://cli.vuejs.org/'
-              },
-              {
-                text: 'Vue Test Utils',
-                link:
-                  'https://vuejs.github.io/vue-test-utils-next-docs/guide/introduction.html'
-              },
-              {
-                text: 'Devtools',
-                link: 'https://github.com/vuejs/vue-devtools'
-              },
-              {
-                text: 'Weekly news',
-                link: 'https://news.vuejs.org/'
-              }
-            ]
-          }
-        ]
-      },
-      {
-        text: 'Support Vue',
-        link: '/support-vuejs/',
-        items: [
-          {
-            text: 'One-time Donations',
-            link: '/support-vuejs/#one-time-donations'
-          },
-          {
-            text: 'Recurring Pledges',
-            link: '/support-vuejs/#recurring-pledges'
-          },
-          {
-            text: 'T-Shirt Shop',
-            link: 'https://vue.threadless.com/'
-          }
-        ]
-      }
-    ],
->>>>>>> 367358be
     repo: 'vuejs/docs-next',
     editLinks: false,
     docsDir: 'src',
     sidebarDepth: 2,
-<<<<<<< HEAD
-=======
-    sidebar: {
-      collapsable: false,
-      '/guide/migration/': sidebar.migration,
-      '/guide/contributing/': sidebar.contributing,
-      '/guide/': sidebar.guide,
-      '/community/': sidebar.guide,
-      '/cookbook/': sidebar.cookbook,
-      '/api/': sidebar.api,
-      '/examples/': sidebar.examples
-    },
->>>>>>> 367358be
     smoothScroll: false,
     algolia: {
       indexName: 'vuejs-v3',
@@ -657,20 +541,24 @@
               link: '/guide/introduction'
             },
             {
+              text: 'Style Guide',
+              link: '/style-guide/'
+            },
+            {
+              text: 'Cookbook',
+              link: '/cookbook/'
+            },
+            {
+              text: 'Examples',
+              link: '/examples/markdown'
+            },
+            {
+              text: 'Contribute',
+              link: '/guide/contributing/writing-guide'
+            },
+            {
               text: 'Migration Guide',
               link: '/guide/migration/introduction'
-            },
-            {
-              text: 'Style Guide',
-              link: '/style-guide/'
-            },
-            {
-              text: 'Cookbook',
-              link: '/cookbook/'
-            },
-            {
-              text: 'Examples',
-              link: '/examples/markdown'
             }
           ]
         },
@@ -751,6 +639,8 @@
         ],
         sidebar: {
           collapsable: false,
+          '/guide/migration/': sidebar.migration,
+          '/guide/contributing/': sidebar.contributing,
           '/guide/': sidebar.guide,
           '/community/': sidebar.guide,
           '/cookbook/': sidebar.cookbook,
@@ -771,20 +661,24 @@
               link: '/ru/guide/introduction'
             },
             {
+              text: 'Рекомендации',
+              link: '/ru/style-guide/'
+            },
+            {
+              text: 'Книга рецептов',
+              link: '/ru/cookbook/'
+            },
+            {
+              text: 'Примеры',
+              link: '/ru/examples/markdown'
+            },
+            {
+              text: 'Внести вклад',
+              link: '/ru/guide/contributing/writing-guide'
+            },
+            {
               text: 'Миграция с Vue 2',
               link: '/ru/guide/migration/introduction'
-            },
-            {
-              text: 'Рекомендации',
-              link: '/ru/style-guide/'
-            },
-            {
-              text: 'Книга рецептов',
-              link: '/ru/cookbook/'
-            },
-            {
-              text: 'Примеры',
-              link: '/ru/examples/markdown'
             }
           ]
         },
@@ -865,6 +759,8 @@
         ],
         sidebar: {
           collapsable: false,
+          '/ru/guide/migration/': sidebarRU.migration,
+          '/ru/guide/contributing/': sidebarRU.contributing,
           '/ru/guide/': sidebarRU.guide,
           '/ru/community/': sidebarRU.guide,
           '/ru/cookbook/': sidebarRU.cookbook,
