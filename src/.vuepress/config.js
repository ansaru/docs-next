--- conflicted
+++ resolved
@@ -467,116 +467,6 @@
   ],
   themeConfig: {
     logo: '/logo.png',
-<<<<<<< HEAD
-=======
-    nav: [
-      {
-        text: 'Docs',
-        ariaLabel: 'Documentation Menu',
-        items: [
-          {
-            text: 'Guide',
-            link: '/guide/introduction'
-          },
-          {
-            text: 'Migration Guide',
-            link: '/guide/migration/introduction'
-          },
-          {
-            text: 'Style Guide',
-            link: '/style-guide/'
-          },
-          {
-            text: 'Cookbook',
-            link: '/cookbook/'
-          },
-          {
-            text: 'Examples',
-            link: '/examples/markdown'
-          }
-        ]
-      },
-      {
-        text: 'API Reference',
-        link: '/api/application-config'
-      },
-      {
-        text: 'Ecosystem',
-        items: [
-          {
-            text: 'Community',
-            ariaLabel: 'Community Menu',
-            items: [
-              {
-                text: 'Team',
-                link: '/community/team/'
-              },
-              {
-                text: 'Partners',
-                link: '/community/partners'
-              },
-              {
-                text: 'Join',
-                link: '/community/join/'
-              },
-              {
-                text: 'Themes',
-                link: '/community/themes/'
-              }
-            ]
-          },
-          {
-            text: 'Official Projects',
-            items: [
-              {
-                text: 'Vue Router',
-                link: 'https://next.router.vuejs.org/'
-              },
-              {
-                text: 'Vuex',
-                link: 'https://vuex.vuejs.org/'
-              },
-              {
-                text: 'Vue CLI',
-                link: 'https://cli.vuejs.org/'
-              },
-              {
-                text: 'Vue Test Utils',
-                link:
-                  'https://vuejs.github.io/vue-test-utils-next-docs/guide/introduction.html'
-              },
-              {
-                text: 'Devtools',
-                link: 'https://github.com/vuejs/vue-devtools'
-              },
-              {
-                text: 'Weekly news',
-                link: 'https://news.vuejs.org/'
-              }
-            ]
-          }
-        ]
-      },
-      {
-        text: 'Support Vue',
-        link: '/support-vuejs/',
-        items: [
-          {
-            text: 'One-time Donations',
-            link: '/support-vuejs/#one-time-donations'
-          },
-          {
-            text: 'Recurring Pledges',
-            link: '/support-vuejs/#recurring-pledges'
-          },
-          {
-            text: 'T-Shirt Shop',
-            link: 'https://vue.threadless.com/'
-          }
-        ]
-      }
-    ],
->>>>>>> fb9ed210
     repo: 'vuejs/docs-next',
     editLinks: false,
     docsDir: 'src',
@@ -648,7 +538,7 @@
               text: 'Official Projects',
               items: [{
                   text: 'Vue Router',
-                  link: 'https://router.vuejs.org/'
+                  link: 'https://next.router.vuejs.org/'
                 },
                 {
                   text: 'Vuex',
@@ -660,7 +550,7 @@
                 },
                 {
                   text: 'Vue Test Utils',
-                  link: 'https://vue-test-utils.vuejs.org/'
+                  link: 'https://vuejs.github.io/vue-test-utils-next-docs/guide/introduction.html'
                 },
                 {
                   text: 'Devtools',
@@ -762,19 +652,19 @@
               text: 'Официальные проекты',
               items: [{
                   text: 'Vue Router',
-                  link: 'https://router.vuejs.org/'
+                  link: 'https://next.router.vuejs.org/'
                 },
                 {
                   text: 'Vuex',
-                  link: 'https://vuex.vuejs.org/'
+                  link: 'https://vuex.vuejs.org/ru/'
                 },
                 {
                   text: 'Vue CLI',
-                  link: 'https://cli.vuejs.org/'
+                  link: 'https://cli.vuejs.org/ru/'
                 },
                 {
                   text: 'Vue Test Utils',
-                  link: 'https://vue-test-utils.vuejs.org/'
+                  link: 'https://vuejs.github.io/vue-test-utils-next-docs/guide/introduction.html'
                 },
                 {
                   text: 'Devtools',
