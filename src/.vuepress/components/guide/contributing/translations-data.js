export const labels = {
  language: 'Локализация',
  github: 'Репозиторий с переводом в GitHub',
  lastCommit: 'Последний коммит',
  last90Days: 'Коммитов за последние 90 дней',
  loadDetails: 'Загрузить',
  commits: 'коммитов',
  loading: 'Загрузка...'
}

// Repos are in alphabetical order by the language code
// You may need to clear your sessionStorage when adding a new item to this list
export const repos = [
<<<<<<< HEAD
  { lang: 'en-us', owner: 'vuejs', repo: 'docs-next', branch: 'master', url: 'https://v3.vuejs.org/' },
  { lang: 'ru', owner: 'translation-gang', repo: 'docs-next', branch: 'master', url: 'https://v3.ru.vuejs.org/' },
=======
  { lang: 'en-us', owner: 'vuejs', repo: 'docs', branch: 'master', url: 'https://v3.vuejs.org/' },
>>>>>>> 883b7533
  { lang: 'fr', owner: 'demahom18', repo: 'docs-next', branch: 'master', url: 'https://vue3-fr.netlify.app' },
  { lang: 'id', owner: 'vuejs-id', repo: 'docs-next', branch: 'indonesian' },
  { lang: 'ja', owner: 'vuejs-jp', repo: 'ja.vuejs.org', branch: 'lang-ja', url: 'https://v3.ja.vuejs.org/' },
  { lang: 'ko', owner: 'vuejs-kr', repo: 'docs-next', branch: 'rootKoKr', url: 'https://v3.ko.vuejs.org/'  },
  { lang: 'pt-br', owner: 'vuejs-br', repo: 'docs-next', branch: 'master', url: 'https://vuejsbr-docs-next.netlify.app/' },
  { lang: 'zh-cn', owner: 'vuejs', repo: 'docs-next-zh-cn', branch: 'master', url: 'https://v3.cn.vuejs.org/' }
]<|MERGE_RESOLUTION|>--- conflicted
+++ resolved
@@ -11,12 +11,8 @@
 // Repos are in alphabetical order by the language code
 // You may need to clear your sessionStorage when adding a new item to this list
 export const repos = [
-<<<<<<< HEAD
-  { lang: 'en-us', owner: 'vuejs', repo: 'docs-next', branch: 'master', url: 'https://v3.vuejs.org/' },
+  { lang: 'en-us', owner: 'vuejs', repo: 'docs', branch: 'master', url: 'https://v3.vuejs.org/' },
   { lang: 'ru', owner: 'translation-gang', repo: 'docs-next', branch: 'master', url: 'https://v3.ru.vuejs.org/' },
-=======
-  { lang: 'en-us', owner: 'vuejs', repo: 'docs', branch: 'master', url: 'https://v3.vuejs.org/' },
->>>>>>> 883b7533
   { lang: 'fr', owner: 'demahom18', repo: 'docs-next', branch: 'master', url: 'https://vue3-fr.netlify.app' },
   { lang: 'id', owner: 'vuejs-id', repo: 'docs-next', branch: 'indonesian' },
   { lang: 'ja', owner: 'vuejs-jp', repo: 'ja.vuejs.org', branch: 'lang-ja', url: 'https://v3.ja.vuejs.org/' },
